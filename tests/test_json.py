--- conflicted
+++ resolved
@@ -826,12 +826,10 @@
         url = 'https://raw.githubusercontent.com/open-contracting/standard-maintenance-scripts/master/schema/extension-schema.json'  # noqa
         schema = requests.get(url).json()
 
-<<<<<<< HEAD
-    expected_codelists = {os.path.basename(path) for path, _ in walk_csv_data(os.path.join(cwd, 'codelists'))}
-    expected_schemas = {os.path.basename(path) for path, _, _ in walk_json_data()} - {'extension.json'}
-=======
-    expected = {os.path.basename(path) for path, _ in walk_csv_data(os.path.join(extensiondir, 'codelists'))}
->>>>>>> 38839702
+    expected_codelists = {os.path.basename(path) for path, _ in
+                          walk_csv_data(os.path.join(extensiondir, 'codelists'))}
+    expected_schemas = {os.path.basename(path) for path, _, _ in
+                        walk_json_data(extensiondir) if path.endswith('-schema.json')}
 
     path = os.path.join(extensiondir, 'extension.json')
     if os.path.isfile(path):
